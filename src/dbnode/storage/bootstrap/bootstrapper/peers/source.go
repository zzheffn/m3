--- conflicted
+++ resolved
@@ -617,16 +617,9 @@
 					// block fulfilled for this shard
 					resultLock.Lock()
 					fulfilled := result.ShardTimeRanges{
-<<<<<<< HEAD
-						shard: xtime.Ranges{}.AddRange(currRange),
-					}
-					r.IndexResults().MarkFulfilled(currRange.Start, fulfilled,
-						idxOpts, resultOpts)
-=======
 						shard: xtime.NewRanges(currRange),
 					}
 					r.IndexResults().MarkFulfilled(currRange.Start, fulfilled, idxOpts)
->>>>>>> a8b9e9bd
 					resultLock.Unlock()
 				}
 			}
