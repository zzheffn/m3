--- conflicted
+++ resolved
@@ -33,15 +33,6 @@
 	"github.com/stretchr/testify/require"
 )
 
-func testResultShardRanges(start, end time.Time, shards ...uint32) ShardTimeRanges {
-	timeRange := xtime.NewRanges(xtime.Range{start, end})
-	ranges := make(map[uint32]xtime.Ranges)
-	for _, s := range shards {
-		ranges[s] = timeRange
-	}
-	return ranges
-}
-
 func TestIndexResultGetOrAddSegment(t *testing.T) {
 	ctrl := gomock.NewController(t)
 	defer ctrl.Finish()
@@ -95,13 +86,8 @@
 	}
 
 	times := []time.Time{start, start.Add(testBlockSize), start.Add(2 * testBlockSize)}
-<<<<<<< HEAD
-	tr0 := testResultShardRanges(times[0], times[1], 1, 2, 3)
-	tr1 := testResultShardRanges(times[1], times[2], 1, 2, 3)
-=======
 	tr0 := NewShardTimeRanges(times[0], times[1], 1, 2, 3)
 	tr1 := NewShardTimeRanges(times[1], times[2], 1, 2, 3)
->>>>>>> 6b2f0923
 
 	first := NewIndexBootstrapResult()
 	first.Add(NewIndexBlock(times[0], []segment.Segment{segments[0]}, tr0), nil)
@@ -130,11 +116,7 @@
 		return t0.Add(time.Duration(i) * time.Hour)
 	}
 	results := NewIndexBootstrapResult()
-<<<<<<< HEAD
-	testRanges := testResultShardRanges(tn(0), tn(1), 1, 2, 3, 4, 5, 6, 7, 8, 9, 10)
-=======
 	testRanges := NewShardTimeRanges(tn(0), tn(1), 1, 2, 3, 4, 5, 6, 7, 8, 9, 10)
->>>>>>> 6b2f0923
 	results.SetUnfulfilled(testRanges)
 	require.Equal(t, testRanges, results.Unfulfilled())
 }
@@ -148,11 +130,7 @@
 		return t0.Add(time.Duration(i) * time.Hour)
 	}
 	results := NewIndexBootstrapResult()
-<<<<<<< HEAD
-	testRanges := testResultShardRanges(tn(0), tn(1), 1, 2, 3, 4, 5, 6, 7, 8, 9, 10)
-=======
 	testRanges := NewShardTimeRanges(tn(0), tn(1), 1, 2, 3, 4, 5, 6, 7, 8, 9, 10)
->>>>>>> 6b2f0923
 	results.Add(IndexBlock{}, testRanges)
 	require.Equal(t, testRanges, results.Unfulfilled())
 }
@@ -170,21 +148,12 @@
 
 	// range checks
 	require.Error(t, results.MarkFulfilled(tn(0),
-<<<<<<< HEAD
-		testResultShardRanges(tn(4), tn(6), 1), iopts))
-	require.Error(t, results.MarkFulfilled(tn(0),
-		testResultShardRanges(tn(-1), tn(1), 1), iopts))
-
-	// valid add
-	fulfilledRange := testResultShardRanges(tn(0), tn(1), 1)
-=======
 		NewShardTimeRanges(tn(4), tn(6), 1), iopts))
 	require.Error(t, results.MarkFulfilled(tn(0),
 		NewShardTimeRanges(tn(-1), tn(1), 1), iopts))
 
 	// valid add
 	fulfilledRange := NewShardTimeRanges(tn(0), tn(1), 1)
->>>>>>> 6b2f0923
 	require.NoError(t, results.MarkFulfilled(tn(0), fulfilledRange, iopts))
 	require.Equal(t, 1, len(results))
 	blk, ok := results[xtime.ToUnixNano(tn(0))]
@@ -193,11 +162,7 @@
 	require.Equal(t, fulfilledRange, blk.fulfilled)
 
 	// additional add for same block
-<<<<<<< HEAD
-	nextFulfilledRange := testResultShardRanges(tn(1), tn(2), 2)
-=======
 	nextFulfilledRange := NewShardTimeRanges(tn(1), tn(2), 2)
->>>>>>> 6b2f0923
 	require.NoError(t, results.MarkFulfilled(tn(1), nextFulfilledRange, iopts))
 	require.Equal(t, 1, len(results))
 	blk, ok = results[xtime.ToUnixNano(tn(0))]
@@ -207,11 +172,7 @@
 	require.Equal(t, fulfilledRange, blk.fulfilled)
 
 	// additional add for next block
-<<<<<<< HEAD
-	nextFulfilledRange = testResultShardRanges(tn(2), tn(4), 1, 2, 3)
-=======
 	nextFulfilledRange = NewShardTimeRanges(tn(2), tn(4), 1, 2, 3)
->>>>>>> 6b2f0923
 	require.NoError(t, results.MarkFulfilled(tn(2), nextFulfilledRange, iopts))
 	require.Equal(t, 2, len(results))
 	blk, ok = results[xtime.ToUnixNano(tn(2))]
